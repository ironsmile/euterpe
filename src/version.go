package src

import (
	"fmt"
	"runtime"
)

<<<<<<< HEAD
const version = "v1.0.4"
=======
const version = "v1.1.0-development"
>>>>>>> 2df9fc7c

func printVersionInformation() {
	fmt.Printf("HTTP Media Server (httpms) %s\n", version)
	fmt.Printf("Build with %s\n", runtime.Version())
}<|MERGE_RESOLUTION|>--- conflicted
+++ resolved
@@ -5,11 +5,7 @@
 	"runtime"
 )
 
-<<<<<<< HEAD
-const version = "v1.0.4"
-=======
 const version = "v1.1.0-development"
->>>>>>> 2df9fc7c
 
 func printVersionInformation() {
 	fmt.Printf("HTTP Media Server (httpms) %s\n", version)
